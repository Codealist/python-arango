--- conflicted
+++ resolved
@@ -1,4 +1,3 @@
-
 from setuptools import setup, find_packages
 import sys
 
@@ -12,11 +11,7 @@
 setup(
     name='python-arango',
     description='Python Driver for ArangoDB',
-<<<<<<< HEAD
     version=version.__version__,
-=======
-    version=version['__version__'],
->>>>>>> e9d68381
     author='Joohwan Oh',
     author_email='joohwan.oh@outlook.com',
     url='https://github.com/joowani/python-arango',
